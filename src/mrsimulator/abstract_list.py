--- conflicted
+++ resolved
@@ -1,8 +1,8 @@
 # -*- coding: utf-8 -*-
 from collections import MutableSequence
+from itertools import permutations
 
 import numpy as np
-from itertools import permutations
 from mrsimulator.transition import Transition
 
 
@@ -78,7 +78,7 @@
     def Zeeman_allowed(self):
         return TransitionList([item for item in self._list if item.Zeeman_allowed])
 
-    def filter(self, P=None, D=None, transitions=None, start_state=None, isotopes = None):
+    def filter(self, P=None, D=None, transitions=None, start_state=None, isotopes=None):
         """Filter a list of transitions to satisfy the filtering criterion.
             Args:
                 P: A list of Δm values. If `l` Δm are given for an isotopomer with N
@@ -93,19 +93,11 @@
 
         if P is transitions is start_state is None:
             P = -1
-        ts = self._list.copy() 
+        ts = self._list.copy()
 
         # if search is None:
         if P is not None:
-<<<<<<< HEAD
-            print(P)
-            P_expanded = P + [0]*(len(isotopes['site_list'])-1)
-            print(P_expanded)
-            P_permutated = permutations(P_expanded)
-            ts = TransitionList([item for item in ts if item.P == P])
-=======
             ts = TransitionList([item for item in ts if np.allclose(item.P, P)])
->>>>>>> 00aa56a9
         if transitions is not None:
             for transition in transitions:
                 ts = TransitionList(
