--- conflicted
+++ resolved
@@ -277,31 +277,14 @@
 
     def get_transition_pathways(self, isotopomer):
         transitions = isotopomer.all_transitions
-<<<<<<< HEAD
-
-        site_list = [atom.isotope.symbol for atom in isotopomer.sites]
-        method_isotope = self.isotope
-        transition_isotope_dict = {
-            'method_isotope': method_isotope, 
-            'site_list': site_list
-            }
-        # print(transitions)
-        segments = [] 
-        for seq in self.sequences:
-=======
         segments = []
         for seq in self.spectral_dimensions:
->>>>>>> c70422f3
             for ent in seq.events:
                 segments.append(
                     np.asarray(
                         transitions.filter(**ent.transition_query.to_dict_with_units(), isotopes = transition_isotope_dict)
                     )
                 )
-<<<<<<< HEAD
-        print('segment list: ', segments)
-=======
->>>>>>> c70422f3
         return cartesian_product(*segments)
 
 
