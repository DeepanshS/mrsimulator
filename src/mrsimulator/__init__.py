--- conflicted
+++ resolved
@@ -1,9 +1,5 @@
 # -*- coding: utf-8 -*-
-<<<<<<< HEAD
-__version__ = "0.2.2"
-=======
 __version__ = "0.3"
->>>>>>> 045cc424
 
 from mrsimulator.parseable import Parseable  # lgtm [py/import-own-module]
 from mrsimulator.tensors import SymmetricTensor  # lgtm [py/import-own-module]
@@ -12,9 +8,5 @@
 from mrsimulator.dimension import Dimension  # lgtm [py/import-own-module]
 from mrsimulator.isotopomer import Isotopomer  # lgtm [py/import-own-module]
 from mrsimulator.simulator import Simulator  # lgtm [py/import-own-module]
-<<<<<<< HEAD
 from mrsimulator.transition import Transition  # lgtm [py/import-own-module]
-=======
-from mrsimulator.transition import Transition  # lgtm [py/import-own-module]
-from mrsimulator.method import Event, Method  # lgtm [py/import-own-module]
->>>>>>> 045cc424
+from mrsimulator.method import Event, Method  # lgtm [py/import-own-module]