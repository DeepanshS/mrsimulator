
########################################
Welcome to the Mrsimulator documentation
########################################

.. .. image:: _static/mrsimulator_cover_light.png
..     :align: center

.. only:: html

    .. cssclass:: table-bordered table-striped centered

    .. list-table::
      :widths: 25 75
      :header-rows: 0

      * - Deployment
        - .. image:: https://img.shields.io/pypi/v/mrsimulator.svg?style=flat&logo=pypi&logoColor=white
            :target: https://pypi.python.org/pypi/mrsimulator
            :alt: PyPI version

          .. image:: https://img.shields.io/pypi/pyversions/mrsimulator
            :alt: PyPI - Python Version

      * - Build Status
        - .. image:: https://img.shields.io/travis/deepanshs/mrsimulator?logo=travis
            :target: https://travis-ci.org/DeepanshS/mrsimulator
            :alt: Travis (.org)

          .. image:: https://img.shields.io/github/workflow/status/deepanshs/mrsimulator/CI%20(pip)?logo=GitHub
            :target: https://github.com/DeepanshS/mrsimulator/actions
            :alt: GitHub Workflow Status

          .. image:: https://readthedocs.org/projects/mrsimulator/badge/?version=stable
            :target: https://mrsimulator.readthedocs.io/en/stable/
            :alt: Documentation Status

      * - License
        - .. image:: https://img.shields.io/badge/License-BSD%203--Clause-blue.svg
            :target: https://opensource.org/licenses/BSD-3-Clause
            :alt: License

      * - Metrics
        - .. image:: https://img.shields.io/lgtm/grade/python/g/DeepanshS/mrsimulator.svg?logo=lgtm
            :target: https://lgtm.com/projects/g/DeepanshS/mrsimulator/context:python
            :alt: Language grade: Python

          .. image:: https://codecov.io/gh/DeepanshS/mrsimulator/branch/master/graph/badge.svg
            :target: https://codecov.io/gh/DeepanshS/mrsimulator

          .. image:: https://img.shields.io/lgtm/alerts/g/DeepanshS/mrsimulator.svg?logo=lgtm
            :target: https://lgtm.com/projects/g/DeepanshS/mrsimulator/alerts/
            :alt: Total alerts

      * - GitHub
        - .. image:: https://img.shields.io/github/contributors/DeepanshS/mrsimulator.svg?logo=github
            :target: https://github.com/DeepanshS/mrsimulator/graphs/contributors
            :alt: GitHub contributors

          .. image:: https://img.shields.io/github/issues/deepanshs/mrsimulator?logo=github
            :target: https://github.com/DeepanshS/mrsimulator/issues
            :alt: GitHub issues

.. .. image:: https://img.shields.io/github/commits-since/deepanshs/mrsimulator/v0.2.1?logo=github
..   :alt: GitHub commits since tagged version

.. .. image:: https://img.shields.io/pypi/dm/mrsimulator.svg?style=flat&logo=pypi
..     :target: https://img.shields.io/pypi/dm/mrsimulator
..     :alt: PyPI - Downloads

**About**

``mrsimulator`` is a python package for computing fast solid-state magnetic
resonance (NMR) spectra. The library is optimized to compute both crystalline and
amorphous-like materials. The core of the ``mrsimulator`` library is written in C,
wrapped and made available in python.

----

**Why use mrsimulator?**

- It is open source and free.
- It is a fast and versatile solid-state NMR simulator of one-dimensional static, MAS,
  and VAS spectra of nuclei experiencing chemical shift (nuclear shielding) and quadrupolar
  coupling interactions.
- Future release will include simulations of weakly coupled nuclei experiencing J and dipolar
  couplings, and multi-dimensional NMR spectra.
- It is fully documented with a stable and simple API and is easily incorporated into your
  python scripts and web apps.
- It is compatible with modern python package, such as scikit-learn, Keras, etc.
- Packages using mrsimulator -

  - `mrinversion <https://mrinversion.readthedocs.io/en/latest/>`_

----

**Features**

The ``mrsimulator`` package currently offers the following

- **Fast simulation** of one-dimensional solid-state NMR spectra. See our :ref:`benchmark` results.

- Uncoupled spin system
    - for spin :math:`I=\frac{1}{2}`, and quadrupole :math:`I \ge \frac{1}{2}` nuclei,
    - at arbitrary macroscopic magnetic flux density,
    - at arbitrary rotor angles, and
    - at arbitrary spinning frequency.

- The library includes the following NMR methods,
    - 1D Bloch decay spectrum, and
    - 1D Bloch decay central transition spectrum.

.. only:: html

    .. raw:: html

        <br>

    **View our example gallery**

    .. image:: https://img.shields.io/badge/View-Example%20Gallery-Purple?s=small
        :target: auto_examples/index.html

----

**Goals for the near future**

Our current objectives for the future are the following

- Include spectral simulation of coupled spin systems for
    - spin :math:`I=\frac{1}{2}`, and quadrupole :math:`I \ge \frac{1}{2}` nuclei,
    - at arbitrary macroscopic magnetic flux density,
    - at arbitrary rotor angles, and
    - at arbitrary spinning frequency.

- Expand the library of NMR methods. We expect to include the following methods
    - 2D Multi-quantum Magic Angle Spinning (MQ-MAS),
    - 2D isotropic/anisotropic sideband correlation spectrum (e.g. PASS and MAT).
    - 2D Dynamic Angle Spinning (DAS), and
    - 2D Magic Angle Flipping (MAF).


.. Contribution
.. ------------

.. ``Mrsimulator`` is a open source NMR simulation package. We are a small team
.. working on developing the package for the NMR community. Any contribution and
.. suggestion is greatly appreciated.


.. warning::
    The package is currently under development. We advice using with
    caution. Bug report are greatly appreciated.

----

Getting Started
---------------

.. toctree::
    :maxdepth: 2
    :caption: Getting Started

    installation
    requirements
    introduction
    getting_started
    getting_started-objects
    configuring_simulator
    mrsim_IO

Signal Processing (``mrsimulator.SignalProcessor``)
---------------------------------------------------

.. toctree::
    :maxdepth: 2
    :caption: Signal Processing

    signal_processing

<<<<<<< HEAD
Models
------

.. toctree::
    :maxdepth: 2
    :caption: Models

    model/czjzek
    api_py/models/czjzek

Benchmark and Examples
----------------------
=======
Examples and Benchmarks
-----------------------
>>>>>>> 03663b2e

.. toctree::
    :maxdepth: 2
    :caption: Examples and Benchmarks

    auto_examples/index
    benchmark

Theory
------

.. toctree::
    :maxdepth: 2
    :caption: Theory

    theory/components

API and references
------------------

.. toctree::
    :maxdepth: 2
    :caption: API and references

    api_py/py-simulator
    api_py/py-signal-processing
    api_c/c_api


Project details
---------------

.. toctree::
    :maxdepth: 1
    :caption: Project details

    changelog
    credits/contributors
    credits/license
    credits/acknowledgment

.. .. only:: html

.. 	.. toctree::
.. 		:maxdepth: 2
.. 		:caption: Table of Contents:

.. 		about
.. 		installation
.. 		requirements
.. 		understanding-spin_systems
.. 		getting_started
.. 		using_mrsimulator_objects
.. 		load_sample
.. 		configuring_simulator
.. 		benchmark
.. 		auto_examples/index
.. 		theory/components
.. 		api_py/py_api
.. 		api_c/c_api


.. understanding_system
..    objects
..    spectrum_object
..    theory/wigner_rotations
..    examples


.. only:: html

    Index
    -----

    * :ref:`genindex`
    * :ref:`modindex`
    * :ref:`search`<|MERGE_RESOLUTION|>--- conflicted
+++ resolved
@@ -178,7 +178,6 @@
 
     signal_processing
 
-<<<<<<< HEAD
 Models
 ------
 
@@ -189,12 +188,8 @@
     model/czjzek
     api_py/models/czjzek
 
-Benchmark and Examples
-----------------------
-=======
 Examples and Benchmarks
 -----------------------
->>>>>>> 03663b2e
 
 .. toctree::
     :maxdepth: 2
